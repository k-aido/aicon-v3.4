--- conflicted
+++ resolved
@@ -48,10 +48,6 @@
       },
     }
   )
-<<<<<<< HEAD
-}
-=======
   
   return browserClient
-}
->>>>>>> 1ce49246
+}