--- conflicted
+++ resolved
@@ -27,13 +27,8 @@
         li: ({ children }) => <li className="leading-relaxed">{children}</li>,
         
         // Customize code blocks
-<<<<<<< HEAD
-        code: ({ children, className, ...props }: any) => {
-          const inline = !className?.includes('language-');
-=======
         code: (props: any) => {
           const { inline, children, className } = props;
->>>>>>> 58ac3151
           if (inline) {
             return (
               <code className="px-1.5 py-0.5 bg-gray-100 text-gray-800 rounded text-sm font-mono">
